--- conflicted
+++ resolved
@@ -130,11 +130,8 @@
 130. ITS too much is Unknown
 131. spacer misc_feature, intergenic_spacer_region/intergenic_spacer
 132. split to 3 modules
-<<<<<<< HEAD
 133. trnH-psbA or psbA-trnH
 134. copy user's input to output folder to make working folder clean
 135. filename may be duplicate in Windows
 136. abnormal length in divide_gene
-=======
-133. continue to download if break
->>>>>>> 7806e076
+137. continue to download if break