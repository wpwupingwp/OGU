﻿#!/usr/bin/python3

from Bio import SeqIO
from Bio import SearchIO
from Bio.Blast.Applications import NcbiblastnCommandline as nb
from multiprocessing import cpu_count
from os import makedirs
from os.path import exists
from subprocess import call
import sys
from glob import glob


def get_barcode_dict():
    with open(sys.argv[2], 'r') as input_file:
        barcode_raw = input_file.read().split(sep='\n')
    barcode_raw.pop(0)
    barcode_raw.pop(-1)
    barcode_list = [i.split(sep=',') for i in barcode_raw]
    barcode_dict = dict(barcode_list)
    return barcode_dict


def step1(blen, skip):
    """
    Divide raw data via barcode.
    In this case, it searches primers in first 20bp sequence of reads, you may
    edit it.
    Before the search, it filters sequence accordting to the 5-2 repeat at the
    beginning."""
    print(step1.__doc__)
    search_len = 20 + blen
    barcode = get_barcode_dict()
    fastq_raw = SeqIO.parse(sys.argv[1], 'fastq')
    total = 0
    half = blen//2
    not_found = 0
    handle_miss = open('step1_miss.fastq', 'w')
    handle_fasta = open('step1.fasta', 'w')
    for record in fastq_raw:
        total += 1
<<<<<<< HEAD
        half = blen/2
        #ignore wrong barcode
        if record[:half] != record[half:blen]:
=======
        #ignore wrong barcode
        if record.seq[:half] != record.seq[half:blen]:
>>>>>>> 5f65a214
            continue
        record_barcode = [
            str(record.seq[:blen]), 
            str(record.seq[:-(blen + 1):-1])
        ]
        print(record_barcode)
        #try ignore backward direction next time
        if record_barcode[0] in barcode or record_barcode[1] in barcode:
            name = barcode[record_barcode[0]]
            output_file = 'out/{0}'.format(name)
            with open(output_file, 'a') as handle:
                SeqIO.write(record, handle, 'fastq')
            handle_fasta.write('>{0}\n{1}\n'.format(
                record.description, 
                record.seq[skip:skip + search_len]))
        #elif record_barcode[1] in barcode:
        #    name = barcode[record_barcode[1]]
        #    output_file = 'out/'.format(name)
        #    with open(output_file, 'a') as handle:
        #        SeqIO.write(record, handle, 'fastq')
        #    handle_fasta.write('>{0}\n{1}\n'.format(
        #        record.description,
        #        record.seq[-(skip + search_len)::-1]))
        else:
            SeqIO.write(record, handle_miss, 'fastq')
            not_found += 1
    handle_miss.close()
    handle_fasta.close()
    return not_found, total


def get_primer_list():
    with open(sys.argv[3], 'r') as input_file:
        primer_raw = input_file.read().split(sep='\n')
    primer_raw.pop(0)
    primer_raw.pop(-1)
    primer_list = [i.split(sep=',') for i in primer_raw]
    return primer_list


def write_fasta(primer_list, primer_adapter):
    handle = open('primer.fasta', 'w')
    join_seq = 'NNNNNNNNNNNNNNN'
    gene_list = list()
    for index in range(0, len(primer_list) - 1, 2):
        left = primer_list[index][2][primer_adapter:]
        right = primer_list[index + 1][2][primer_adapter:]
        short_primer = ''.join([left, join_seq, right])
        name = primer_list[index][0]
        gene_list.append(name)
        handle.write('>{0}\n{1}\n'.format(name,short_primer))
    handle.close()
    return gene_list


def blast(query_file, database):
    cmd = nb(
        num_threads=cpu_count(),
        query=query_file,
        db=database,
        task='blastn-short',
        evalue=1e-5,
        outfmt=5,
        out='out/BlastResult.xml'
    )
    stdout, stderr = cmd()


def parse_blast():
    parse_result = list()
    blast_result = SearchIO.parse('out/BlastResult.xml', 'blast-xml')
    for record in blast_result:
        if len(record) == 0:
            continue
        else:
            tophit = record[0]
        query_info = '{0} {1}'.format(
            tophit[0][0].query_id,
            tophit[0][0].query_description)
        hit_info = tophit[0][0].hit.id
        parse_result.append([query_info, hit_info])
    parse_result = dict(parse_result)
    return parse_result


def step2(primer_adapter):
    """
    Step 2:
    BLAST fastq in first step against primer database."""
    print(step2.__doc__)
    primer_list = get_primer_list()
    gene_list = write_fasta(primer_list, primer_adapter)
    call('makeblastdb -in primer.fasta -out primer -dbtype nucl',
         shell=True)
    blast('step1.fasta', 'primer')
    blast_result = parse_blast()
    return blast_result, gene_list


def step3(blast_result, file_list, gene_list):
    """
    Step 3:
    First, according BLAST result, split fastq files generated in step1, then
    assembly."""
    print(step3.__doc__)
    count_sample = {i: 0 for i in file_list}
    count_gene = {i: 0 for i in gene_list}
    for fastq_file in file_list:
        records = SeqIO.parse(fastq_file, 'fastq')
        for record in records:
            gene = record.description
            if gene in blast_result:
                count_sample[fastq_file] += 1
                count_gene[blast_result[gene]] += 1
                handle = open(
                    '{0}_{1}'.format(fastq_file, blast_result[gene]), 
                    'a')
                SeqIO.write(record, handle, 'fastq')
    return count_sample, count_gene


def main():
    """
    Usage:
    python3 divide.py fastqFile barcodeFile primerFile
    Step 1, divide data by barcode. Step 2, divide data by primer via BLAST.
    Ensure that you have installed BLAST suite before. 
    Barcode file looks like this:
    ATACG,BOP00001
    Primer file looks like this:
    rbcL,rbcLF,ATCGATCGATCGA
    rbcL,rbcLR,TACGTACGTACG
    To get these two files, save your excel file as csv file.  Be carefull 
    of the order of  each pair of primers.
    From left to right, there are:
    1. gene name
    2. primer name
    3. primer sequence
    In this program, primers have common sequence whose length is 14, and
    barcode's is 5. Change them if necessary(in step2)."""
    print(main.__doc__)
    barcode_length = 10
    primer_adapter = 14
    skip = barcode_length + primer_adapter
    if not exists('out'):
        makedirs('out')
    miss_step1, total = step1(barcode_length, skip)
    print('''
    Step1 results:
    Total: {0} reads
    unrecognised {1} reads
    {2:3f} percent'''.format(total, miss_step1, miss_step1 / total))
    blast_result, gene_list = step2(primer_adapter)
    file_list = glob('out/B*')
    count_sample, count_gene = step3(blast_result, file_list, gene_list)
    count_sample = list(count_sample.items())
    count_gene = list(count_gene.items())
    with open('count_sample', 'w') as handle:
        for i in count_sample:
            handle.write('{0} {1} \n'.format(i[0], i[1]))
    with open('count_gene', 'w') as handle:
        for i in count_gene:
            handle.write('{0} {1} \n'.format(i[0], i[1]))

if __name__ == '__main__':
    main()<|MERGE_RESOLUTION|>--- conflicted
+++ resolved
@@ -39,14 +39,8 @@
     handle_fasta = open('step1.fasta', 'w')
     for record in fastq_raw:
         total += 1
-<<<<<<< HEAD
-        half = blen/2
-        #ignore wrong barcode
-        if record[:half] != record[half:blen]:
-=======
         #ignore wrong barcode
         if record.seq[:half] != record.seq[half:blen]:
->>>>>>> 5f65a214
             continue
         record_barcode = [
             str(record.seq[:blen]), 
