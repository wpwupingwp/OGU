#!/usr/bin/python3

from Bio import SeqIO
from Bio import SearchIO
from Bio.Blast.Applications import NcbiblastnCommandline as nb
from Bio.SeqRecord import SeqRecord
from Bio.Alphabet import IUPAC
from glob import glob
from multiprocessing import cpu_count
from os import makedirs
from os.path import exists
from subprocess import call
import sys


def parse(target):
    blast_result = list(SearchIO.parse('BlastResult.xml', 'blast-xml'))
    for record in _result:
        if len(record) == 0:
            continue
        else:
            tophit = record[0]
        target.append([tophit[0][0].query, tophit[0][0].hit])


def get_barcode_dict():
    with open(sys.argv[2], 'r') as input_file:
        barcode_raw = input_file.read().split(sep='\n')
    barcode_raw.pop(0)
    barcode_raw.pop(-1)
    barcode_list = [i.split(sep=',') for i in barcode_raw]
    barcode_dict = dict(barcode_list)
    print(barcode_dict)
    return barcode_dict


def step1(skip):
    """
    Divide raw data via barcode."""
    print(step1.__doc__)
    barcode = get_barcode_dict()
    fastq_raw = SeqIO.parse(sys.argv[1], 'fastq')
    total = 0
    not_found = 0
<<<<<<< HEAD
    handle_miss = open('step1_miss.fastq', 'w')
    handle_fasta = open('step1.fasta', 'w')
=======
    handle = open('output/step1.fastq', 'w')
    handle2 = open('output/step1_miss.fastq', 'w')
>>>>>>> 358cd452
    for record in fastq_raw:
        total += 1
        record_barcode = str(record.seq[:5])
        try:
            name = barcode[record_barcode]
        except:
            SeqIO.write(record, handle_miss, 'fastq')
            not_found += 1
            SeqIO.write(record, handle2, 'fastq')
            continue
<<<<<<< HEAD
        handle = open(name+'.fastq', 'a')
        SeqIO.write(record, handle, 'fastq')
    #only use head to blast
        handle_fasta.write(''.join([
            '>', name, '|', record.description, '\n',
            str(record.seq[skip:skip+20]), '\n'
        ]))
    handle.close()
    handle_miss.close()
    handle_fasta.close()
=======
        new_record = SeqRecord(
            id='|'.join([new_id, record.id]), 
            description=record.description, 
            seq=record.seq,
            letter_annotations=record.letter_annotations
        )
        SeqIO.write(new_record, handle, 'fastq')
>>>>>>> 358cd452
    return (not_found, total)

def blast(query_file, database):
    cmd = nb(
        num_threads=cpu_count(),
        query=query_file,
        db=database,
        task='blastn-short', 
        evalue=1e-5, 
        outfmt=5, 
        out='out/BlastResult.xml'
    )
    stdout, stderr = cmd()

def get_primer_list():
    with open(sys.argv[3], 'r') as input_file:
        primer_raw = input_file.read().split(sep='\n')
    primer_raw.pop(0)
    primer_raw.pop(-1)
    primer_list = [i.split(sep=',') for i in primer_raw]
    return primer_list


def write_fasta(primer_list, primer_adapter):
    handle = open('primer.fasta', 'w')
    for index in range(len(primer_list)):
        short_primer = primer_list[index][2][primer_adapter:]
        name = ''.join([primer_list[index][0], '-', index])
        handle.write(''.join([
            '>', name, '\n',
            short_primer, '\n'
        ]))
    handle.close()

def write_fasta_2(primer_list, primer_adapter):
    handle = open('primer.fasta', 'w')
    join_seq = 'NNNNNNNNNNNNNNN'
    for index in range(0, len(primer_list)-1, 2):
        left = primer_list[index][2][primer_adapter:]
        right = primer_list[index+1][2][primer_adapter:]
        short_primer = ''.join([left, join_seq, right])
        name = primer_list[index][0]
        handle.write(''.join([
            '>', name, '\n',
            short_primer, '\n'
        ]))
    handle.close()


def step2(primer_adapter):
    """
    BLAST fastq in first step against primer database.  Next, use BLAST 
    result to divide again."""
    print(step2.__doc__)
<<<<<<< HEAD
    primer_list = get_primer_list()
    write_fasta(primer_list, primer_adapter)
    call('makeblastdb -in primer.fasta -out primer -dbtype nucl',
         shell=True) 
    blast('step1.fasta', 'primer')
=======
    barcode_length = 5
    primer_adapter = 'GTAGACTGCGTACC'
    skip = barcode_length + primer_adapter

    with open(sys.argv[3], 'r') as primer_file:
        primer_raw = primer_file.read().split(sep='\n')
    primer_raw.pop(0)
    primer_raw.pop(-1)
    primer_list = [i.split() for i in primer_raw]

    primer_fasta = list()
    for index in range(0, len(primer_list), 2):
        left = primer[index][2][skip:]
        right = primer[index+1][2][skip:]
        short_primer = 'NNNNN'.join([left, right])
        sequence = SeqRecord(
            id=primer[index][0],
            description='',
            seq=short_primer
        )
        primer_fasta.append(sequence)
    SeqIO.write(primer_fasta, 'output/primer.fasta', 'fasta')

    fasta_file = sys.argv[1].replace('fastq', 'fasta')
    SeqIO.convert(sys.argv[1], 'fastq', fasta_file, 'fasta')
    call('makeblastdb -in output/primer.fasta -out output/primer -dbtype nucl') 
>>>>>>> 358cd452


def main():
    """
    Usage:
    python3 divide.py fastqFile barcodeFile primerFile
    Step 1, divide data by barcode. Step 2, divide data by primer via BLAST.
    Ensure that you have installed BLAST suite before. 
    Barcode file looks like this:
    ATACG,BOP00001
    Primer file looks like this:
    rbcL,rbcLF,ATCGATCGATCGA
    rbcL,rbcLR,TACGTACGTACG
    To get these two files, save your excel file as csv file.  Be carefull 
    of the order of  each pair of primers.
    From left to right, there are:
    1. gene name
    2. primer name
    3. primer sequence
    In this program, primer have common sequence whose length is 14, and
    barcode's is 5. Change them if necessary(in step2)."""
    print(main.__doc__)
    barcode_length = 5
    primer_adapter = 14
    skip = barcode_length + primer_adapter
    if not exists('out'):
        makedirs('out')
    miss_step1, total = step1(skip)
    print('''
    Step1 results:
    Total: {0} reads
    unrecognize {1} reads 
    {2:3f} percent'''.format(total, miss_step1, miss_step1/total))
    step2(primer_adapter)

if __name__ =='__main__':
    main()<|MERGE_RESOLUTION|>--- conflicted
+++ resolved
@@ -42,13 +42,8 @@
     fastq_raw = SeqIO.parse(sys.argv[1], 'fastq')
     total = 0
     not_found = 0
-<<<<<<< HEAD
     handle_miss = open('step1_miss.fastq', 'w')
     handle_fasta = open('step1.fasta', 'w')
-=======
-    handle = open('output/step1.fastq', 'w')
-    handle2 = open('output/step1_miss.fastq', 'w')
->>>>>>> 358cd452
     for record in fastq_raw:
         total += 1
         record_barcode = str(record.seq[:5])
@@ -57,9 +52,7 @@
         except:
             SeqIO.write(record, handle_miss, 'fastq')
             not_found += 1
-            SeqIO.write(record, handle2, 'fastq')
             continue
-<<<<<<< HEAD
         handle = open(name+'.fastq', 'a')
         SeqIO.write(record, handle, 'fastq')
     #only use head to blast
@@ -70,15 +63,6 @@
     handle.close()
     handle_miss.close()
     handle_fasta.close()
-=======
-        new_record = SeqRecord(
-            id='|'.join([new_id, record.id]), 
-            description=record.description, 
-            seq=record.seq,
-            letter_annotations=record.letter_annotations
-        )
-        SeqIO.write(new_record, handle, 'fastq')
->>>>>>> 358cd452
     return (not_found, total)
 
 def blast(query_file, database):
@@ -106,7 +90,7 @@
     handle = open('primer.fasta', 'w')
     for index in range(len(primer_list)):
         short_primer = primer_list[index][2][primer_adapter:]
-        name = ''.join([primer_list[index][0], '-', index])
+        name = ''.join([primer_list[index][0], '-', str(index)])
         handle.write(''.join([
             '>', name, '\n',
             short_primer, '\n'
@@ -133,40 +117,11 @@
     BLAST fastq in first step against primer database.  Next, use BLAST 
     result to divide again."""
     print(step2.__doc__)
-<<<<<<< HEAD
     primer_list = get_primer_list()
     write_fasta(primer_list, primer_adapter)
     call('makeblastdb -in primer.fasta -out primer -dbtype nucl',
          shell=True) 
     blast('step1.fasta', 'primer')
-=======
-    barcode_length = 5
-    primer_adapter = 'GTAGACTGCGTACC'
-    skip = barcode_length + primer_adapter
-
-    with open(sys.argv[3], 'r') as primer_file:
-        primer_raw = primer_file.read().split(sep='\n')
-    primer_raw.pop(0)
-    primer_raw.pop(-1)
-    primer_list = [i.split() for i in primer_raw]
-
-    primer_fasta = list()
-    for index in range(0, len(primer_list), 2):
-        left = primer[index][2][skip:]
-        right = primer[index+1][2][skip:]
-        short_primer = 'NNNNN'.join([left, right])
-        sequence = SeqRecord(
-            id=primer[index][0],
-            description='',
-            seq=short_primer
-        )
-        primer_fasta.append(sequence)
-    SeqIO.write(primer_fasta, 'output/primer.fasta', 'fasta')
-
-    fasta_file = sys.argv[1].replace('fastq', 'fasta')
-    SeqIO.convert(sys.argv[1], 'fastq', fasta_file, 'fasta')
-    call('makeblastdb -in output/primer.fasta -out output/primer -dbtype nucl') 
->>>>>>> 358cd452
 
 
 def main():
